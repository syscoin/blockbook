--- conflicted
+++ resolved
@@ -254,39 +254,6 @@
 				dBAsset.AssetObj.UpdateFlags = dBAsset.AssetObj.UpdateFlags &^ wire.ASSET_UPDATE_SUPPLY
 			}
 		} else {
-<<<<<<< HEAD
-			glog.Warningf("DisconnectMintAssetOutput receiver with asset %v (%v) has invalid length: %d", assetGuid, string(addrDesc), len(addrDesc))
-		}
-		return assetGuid, errors.New("DisconnectMintAssetOutput Skipping disconnect asset mint tx")
-	}
-	exist := addressFoundInTx(addrDesc, btxID)
-	balance, err := getAddressBalance(addrDesc)
-	if err != nil {
-		return assetGuid, err
-	}
-	if balance != nil {
-		// subtract number of txs only once
-		if !exist {
-			balance.Txs--
-		}
-	} else {
-		ad, _, _ := d.chainParser.GetAddressesFromAddrDesc(addrDesc)
-		glog.Warningf("DisconnectMintAssetOutput Balance for asset address %v (%v) not found", ad, addrDesc)
-	}
-	var totalAssetSentValue *big.Int
-	if balance.AssetBalances != nil{
-		balanceAsset := balance.AssetBalances[assetGuid]
-		balanceAsset.Transfers--
-		totalAssetSentValue = big.NewInt(mintasset.ValueAsset)
-		balanceAsset.BalanceAssetSat.Sub(balanceAsset.BalanceAssetSat, totalAssetSentValue)
-		if balanceAsset.BalanceAssetSat.Sign() < 0 {
-			d.resetValueSatToZero(balanceAsset.BalanceAssetSat, addrDesc, "balance")
-		}
-	} else {
-		ad, _, _ := d.chainParser.GetAddressesFromAddrDesc(addrDesc)
-		glog.Warningf("DisconnectMintAssetOutput Asset Balance for asset address %v (%v) not found", ad, addrDesc)
-		return assetGuid, nil;
-=======
 			err = d.DisconnectAssetOutputHelper(asset, dBAsset)
 			if err != nil {
 				return err
@@ -295,7 +262,6 @@
 	} else {
 		// signals for removal from asset db
 		dBAsset.AssetObj.TotalSupply = -1
->>>>>>> e1bc05b5
 	}
 	assets[assetGuid] = dBAsset
 	return nil
