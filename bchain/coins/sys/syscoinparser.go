--- conflicted
+++ resolved
@@ -316,34 +316,11 @@
 	}
 	return &assetAllocation, nil
 }
-<<<<<<< HEAD
-
-// TryGetOPReturn tries to process OP_RETURN script and return data
-func (p *SyscoinParser) TryGetOPReturn(script []byte, nVersion int32) []byte {
-	if len(script) > 1 && script[0] == txscript.OP_RETURN {
-	// special case for burn to eth which has different style than the rest
-		if nVersion == SYSCOIN_TX_VERSION_ALLOCATION_BURN_TO_ETHEREUM {
-			return script[1:]
-		}
-		// trying 3 variants of OP_RETURN data
-		// 1) OP_RETURN <datalen> <data>
-		// 2) OP_RETURN OP_PUSHDATA1 <datalen in 1 byte> <data>
-		// 3) OP_RETURN OP_PUSHDATA2 <datalen in 2 bytes> <data>
-		op := script[1]
-		var data []byte
-		if op < txscript.OP_PUSHDATA1 {
-			data = script[2:]
-		} else if op == txscript.OP_PUSHDATA1 {
-			data = script[3:]
-		} else if op == txscript.OP_PUSHDATA2 {
-			data = script[4:]
-=======
 func (p *SyscoinParser) LoadAssets(tx *bchain.Tx) error {
     if p.IsSyscoinTx(tx.Version) {
         allocation, err := p.GetAllocationFromTx(tx);
 		if err != nil {
 			return err
->>>>>>> e1bc05b5
 		}
         for _, v := range allocation.AssetObj.VoutAssets {
             for _,voutAsset := range v.Values {
