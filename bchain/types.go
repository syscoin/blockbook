--- conflicted
+++ resolved
@@ -424,11 +424,7 @@
 	Name     string    `json:"name"`
 	Symbol   string    `json:"symbol"`
 	Decimals int       `json:"decimals"`
-<<<<<<< HEAD
 	Value    *Amount   `json:"value"`
-=======
-	Value    big.Int   `json:"value"`
->>>>>>> 7d006e46
 }
 
 // TxAddresses stores transaction inputs and outputs with amounts
